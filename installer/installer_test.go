--- conflicted
+++ resolved
@@ -34,22 +34,14 @@
 	assert.NotNil(t, art)
 
 	// image not compatible with device
-<<<<<<< HEAD
-	err = Install(art, "fake-device", nil, "", nil)
-=======
 	err = Install(art, "fake-device", nil, "", nil, true)
->>>>>>> a45d2ac5
 	assert.Error(t, err)
 	assert.Contains(t, errors.Cause(err).Error(),
 		"not compatible with device fake-device")
 
 	art, err = MakeRootfsImageArtifact(1, false, false)
 	assert.NoError(t, err)
-<<<<<<< HEAD
-	err = Install(art, "vexpress-qemu", nil, "", new(fDevice))
-=======
 	err = Install(art, "vexpress-qemu", nil, "", new(fDevice), true)
->>>>>>> a45d2ac5
 	assert.NoError(t, err)
 }
 
@@ -61,21 +53,13 @@
 	// no key for verifying artifact
 	art, err = MakeRootfsImageArtifact(2, true, false)
 	assert.NoError(t, err)
-<<<<<<< HEAD
-	err = Install(art, "vexpress-qemu", nil, "", new(fDevice))
-=======
 	err = Install(art, "vexpress-qemu", nil, "", new(fDevice), true)
->>>>>>> a45d2ac5
 	assert.NoError(t, err)
 
 	// image not compatible with device
 	art, err = MakeRootfsImageArtifact(2, true, false)
 	assert.NoError(t, err)
-<<<<<<< HEAD
-	err = Install(art, "fake-device", []byte(PublicRSAKey), "", new(fDevice))
-=======
 	err = Install(art, "fake-device", []byte(PublicRSAKey), "", new(fDevice), true)
->>>>>>> a45d2ac5
 	assert.Error(t, err)
 	assert.Contains(t, errors.Cause(err).Error(),
 		"not compatible with device fake-device")
@@ -83,31 +67,19 @@
 	// installation successful
 	art, err = MakeRootfsImageArtifact(2, true, false)
 	assert.NoError(t, err)
-<<<<<<< HEAD
-	err = Install(art, "vexpress-qemu", []byte(PublicRSAKey), "", new(fDevice))
-=======
-	err = Install(art, "vexpress-qemu", []byte(PublicRSAKey), "", new(fDevice), true)
->>>>>>> a45d2ac5
+	err = Install(art, "vexpress-qemu", []byte(PublicRSAKey), "", new(fDevice), true)
 	assert.NoError(t, err)
 
 	// have a key but artifact is unsigned
 	art, err = MakeRootfsImageArtifact(2, false, false)
 	assert.NoError(t, err)
-<<<<<<< HEAD
-	err = Install(art, "vexpress-qemu", []byte(PublicRSAKey), "", new(fDevice))
-=======
-	err = Install(art, "vexpress-qemu", []byte(PublicRSAKey), "", new(fDevice), true)
->>>>>>> a45d2ac5
+	err = Install(art, "vexpress-qemu", []byte(PublicRSAKey), "", new(fDevice), true)
 	assert.Error(t, err)
 
 	// have a key but artifact is v1
 	art, err = MakeRootfsImageArtifact(1, false, false)
 	assert.NoError(t, err)
-<<<<<<< HEAD
-	err = Install(art, "vexpress-qemu", []byte(PublicRSAKey), "", new(fDevice))
-=======
-	err = Install(art, "vexpress-qemu", []byte(PublicRSAKey), "", new(fDevice), true)
->>>>>>> a45d2ac5
+	err = Install(art, "vexpress-qemu", []byte(PublicRSAKey), "", new(fDevice), true)
 	assert.Error(t, err)
 }
 
@@ -117,11 +89,7 @@
 	assert.NotNil(t, art)
 
 	// image does not contain signature
-<<<<<<< HEAD
-	err = Install(art, "vexpress-qemu", []byte(PublicRSAKey), "", new(fDevice))
-=======
-	err = Install(art, "vexpress-qemu", []byte(PublicRSAKey), "", new(fDevice), true)
->>>>>>> a45d2ac5
+	err = Install(art, "vexpress-qemu", []byte(PublicRSAKey), "", new(fDevice), true)
 	assert.Error(t, err)
 	assert.Contains(t, errors.Cause(err).Error(),
 		"expecting signed artifact, but no signature file found")
@@ -136,11 +104,7 @@
 	assert.NoError(t, err)
 	defer os.RemoveAll(scrDir)
 
-<<<<<<< HEAD
-	err = Install(art, "vexpress-qemu", nil, scrDir, new(fDevice))
-=======
 	err = Install(art, "vexpress-qemu", nil, scrDir, new(fDevice), true)
->>>>>>> a45d2ac5
 	assert.NoError(t, err)
 }
 
