// Copyright 2017 Northern.tech AS
//
//    Licensed under the Apache License, Version 2.0 (the "License");
//    you may not use this file except in compliance with the License.
//    You may obtain a copy of the License at
//
//        http://www.apache.org/licenses/LICENSE-2.0
//
//    Unless required by applicable law or agreed to in writing, software
//    distributed under the License is distributed on an "AS IS" BASIS,
//    WITHOUT WARRANTIES OR CONDITIONS OF ANY KIND, either express or implied.
//    See the License for the specific language governing permissions and
//    limitations under the License.
package main

import (
	"bytes"
	"errors"
	"io"
	"io/ioutil"
	"os"
	"path"
	"testing"
	"time"

	"github.com/mendersoftware/log"
	"github.com/mendersoftware/mender/client"
	"github.com/mendersoftware/mender/store"
	"github.com/stretchr/testify/assert"
)

type stateTestController struct {
	fakeDevice
	updater         fakeUpdater
	artifactName    string
	pollIntvl       time.Duration
	retryIntvl      time.Duration
	hasUpgrade      bool
	hasUpgradeErr   menderError
	state           State
	updateResp      *client.UpdateResponse
	updateRespErr   menderError
	authorized      bool
	authorizeErr    menderError
	reportError     menderError
	logSendingError menderError
	reportStatus    string
	reportUpdate    client.UpdateResponse
	logUpdate       client.UpdateResponse
	logs            []byte
	inventoryErr    error
}

func (s *stateTestController) GetCurrentArtifactName() (string, error) {
	if s.artifactName == "" {
		return "", errors.New("open ..., no such file or directory")
	}
	return s.artifactName, nil
}

func (s *stateTestController) GetUpdatePollInterval() time.Duration {
	return s.pollIntvl
}

func (s *stateTestController) GetInventoryPollInterval() time.Duration {
	return s.pollIntvl
}

func (s *stateTestController) GetRetryPollInterval() time.Duration {
	return s.retryIntvl
}

func (s *stateTestController) HasUpgrade() (bool, menderError) {
	return s.hasUpgrade, s.hasUpgradeErr
}

func (s *stateTestController) CheckUpdate() (*client.UpdateResponse, menderError) {
	return s.updateResp, s.updateRespErr
}

func (s *stateTestController) FetchUpdate(url string) (io.ReadCloser, int64, error) {
	return s.updater.FetchUpdate(nil, url)
}

func (s *stateTestController) GetCurrentState() State {
	return s.state
}

func (s *stateTestController) SetNextState(state State) {
	s.state = state
}

func (s *stateTestController) TransitionState(next State, ctx *StateContext) (State, bool) {
	next, cancel := s.state.Handle(ctx, s)
	s.state = next
	return next, cancel
}

func (s *stateTestController) Authorize() menderError {
	return s.authorizeErr
}

func (s *stateTestController) IsAuthorized() bool {
	return s.authorized
}

func (s *stateTestController) ReportUpdateStatus(update client.UpdateResponse, status string) menderError {
	s.reportUpdate = update
	s.reportStatus = status
	return s.reportError
}

func (s *stateTestController) UploadLog(update client.UpdateResponse, logs []byte) menderError {
	s.logUpdate = update
	s.logs = logs
	return s.logSendingError
}

func (s *stateTestController) InventoryRefresh() error {
	return s.inventoryErr
}

<<<<<<< HEAD
=======
func (s *stateTestController) CheckScriptsCompatibility() error {
	return nil
}

>>>>>>> a45d2ac5
type waitStateTest struct {
	baseState
}

func (c *waitStateTest) Wait(next, same State, wait time.Duration) (State, bool) {
	log.Debugf("Fake waiting for %f seconds, going from state %s to state %s",
		wait.Seconds(), same.Id(), next.Id())
	return next, false
}

func (c *waitStateTest) Stop() {
	// Noop for now.
}

func (c *waitStateTest) Handle(*StateContext, Controller) (State, bool) {
	return c, false
}

func TestStateBase(t *testing.T) {
	bs := baseState{
		id: MenderStateInit,
	}

	assert.Equal(t, MenderStateInit, bs.Id())
	assert.False(t, bs.Cancel())
}

func TestStateWait(t *testing.T) {
	cs := NewWaitState(MenderStateAuthorizeWait, ToNone)

	assert.Equal(t, MenderStateAuthorizeWait, cs.Id())

	var s State
	var c bool

	// no update
	var tstart, tend time.Time

	tstart = time.Now()
	s, c = cs.Wait(authorizeState, authorizeWaitState, 100*time.Millisecond)
	tend = time.Now()
	// not cancelled should return the 'next' state
	assert.Equal(t, authorizeState, s)
	assert.False(t, c)
	assert.WithinDuration(t, tend, tstart, 105*time.Millisecond)

	// asynchronously cancel state operation
	go func() {
		ch := cs.Cancel()
		assert.True(t, ch)
	}()
	// should finish right away
	tstart = time.Now()
	s, c = cs.Wait(authorizeState, authorizeWaitState, 100*time.Millisecond)
	tend = time.Now()
	// canceled should return the same state
	assert.Equal(t, authorizeWaitState, s)
	assert.True(t, c)
	assert.WithinDuration(t, tend, tstart, 5*time.Millisecond)
}

func TestStateError(t *testing.T) {

	fooerr := NewTransientError(errors.New("foo"))

	es := NewErrorState(fooerr)
	assert.Equal(t, MenderStateError, es.Id())
	assert.IsType(t, &ErrorState{}, es)
	errstate, _ := es.(*ErrorState)
	assert.NotNil(t, errstate)
	assert.Equal(t, fooerr, errstate.cause)
	s, c := es.Handle(nil, &stateTestController{})
	assert.IsType(t, &IdleState{}, s)
	assert.False(t, c)

	es = NewErrorState(nil)
	errstate, _ = es.(*ErrorState)
	assert.NotNil(t, errstate)
	assert.Contains(t, errstate.cause.Error(), "general error")
	s, c = es.Handle(nil, &stateTestController{})
	assert.IsType(t, &FinalState{}, s)
	assert.False(t, c)
}

func TestStateUpdateError(t *testing.T) {

	update := client.UpdateResponse{
		ID: "foobar",
	}
	fooerr := NewTransientError(errors.New("foo"))

	es := NewUpdateErrorState(fooerr, update)
	assert.Equal(t, MenderStateUpdateError, es.Id())
	assert.IsType(t, &UpdateErrorState{}, es)
	errstate, _ := es.(*UpdateErrorState)
	assert.NotNil(t, errstate)
	assert.Equal(t, fooerr, errstate.cause)

	ms := store.NewMemStore()
	ctx := StateContext{
		store: ms,
	}
	sc := &stateTestController{}
	es = NewUpdateErrorState(fooerr, update)
	s, _ := es.Handle(&ctx, sc)
	assert.IsType(t, &UpdateStatusReportState{}, s)
	// verify that update status report state data is correct
	usr, _ := s.(*UpdateStatusReportState)
	assert.Equal(t, client.StatusFailure, usr.status)
	assert.Equal(t, update, usr.Update())
}

func TestStateUpdateReportStatus(t *testing.T) {
	update := client.UpdateResponse{
		ID: "foobar",
	}

	ms := store.NewMemStore()
	ctx := StateContext{
		store: ms,
	}
	sc := &stateTestController{}

	// create directory for storing deployments logs
	tempDir, _ := ioutil.TempDir("", "logs")
	defer os.RemoveAll(tempDir)

	openLogFileWithContent(path.Join(tempDir, "deployments.0001.foobar.log"),
		`{ "time": "12:12:12", "level": "error", "msg": "log foo" }`)
	DeploymentLogger = NewDeploymentLogManager(tempDir)

	usr := NewUpdateStatusReportState(update, client.StatusFailure)
	usr.Handle(&ctx, sc)
	assert.Equal(t, client.StatusFailure, sc.reportStatus)
	assert.Equal(t, update, sc.reportUpdate)

	assert.NotEmpty(t, sc.logs)
	assert.JSONEq(t, `{
	  "messages": [
	      {
	          "time": "12:12:12",
	          "level": "error",
	          "msg": "log foo"
	      }
	   ]}`, string(sc.logs))

	// once error has been reported, state data should be wiped out
	_, err := ms.ReadAll(stateDataKey)
	assert.True(t, os.IsNotExist(err))

	sc = &stateTestController{}
	usr = NewUpdateStatusReportState(update, client.StatusSuccess)
	usr.Handle(&ctx, sc)
	assert.Equal(t, client.StatusSuccess, sc.reportStatus)
	assert.Equal(t, update, sc.reportUpdate)
	// once error has been reported, state data should be wiped
	_, err = ms.ReadAll(stateDataKey)
	assert.True(t, os.IsNotExist(err))

	// cancelled state should not wipe state data, for this pretend the reporting
	// fails and cancel
	sc = &stateTestController{
		reportError: NewTransientError(errors.New("report failed")),
	}
	usr = NewUpdateStatusReportState(update, client.StatusSuccess)
	s, c := usr.Handle(&ctx, sc)
	// there was an error while reporting status; we should retry
	assert.IsType(t, s, &UpdateStatusReportRetryState{})
	assert.False(t, c)
	sd, err := LoadStateData(ms)
	assert.NoError(t, err)
	assert.Equal(t, update, sd.UpdateInfo)
	assert.Equal(t, client.StatusSuccess, sd.UpdateStatus)

	poll := 5 * time.Millisecond
	retry := 1 * time.Millisecond
	// error sending status
	sc = &stateTestController{
		pollIntvl:   poll,
		retryIntvl:  retry,
		reportError: NewTransientError(errors.New("test error sending status")),
	}

	shouldTry := maxSendingAttempts(poll, retry, minReportSendRetries)
	s = NewUpdateStatusReportState(update, client.StatusSuccess)

	now := time.Now()

	for i := 0; i < shouldTry; i++ {
		s, c = s.Handle(&ctx, sc)
		assert.IsType(t, &UpdateStatusReportRetryState{}, s)
		assert.False(t, c)

		s, c = s.Handle(&ctx, sc)
		assert.IsType(t, &UpdateStatusReportState{}, s)
		assert.False(t, c)
		assert.WithinDuration(t, time.Now(), now.Add(retry), time.Millisecond)
		now = time.Now()
	}

	// next attempt should return an error
	s, c = s.Handle(&ctx, sc)
	assert.IsType(t, &UpdateStatusReportRetryState{}, s)
	s, c = s.Handle(&ctx, sc)
	assert.IsType(t, &ReportErrorState{}, s)
	assert.False(t, c)

	// error sending logs
	sc = &stateTestController{
		pollIntvl:       poll,
		retryIntvl:      retry,
		logSendingError: NewTransientError(errors.New("test error sending logs")),
	}
	s = NewUpdateStatusReportState(update, client.StatusFailure)

	now = time.Now()
	for i := 0; i < shouldTry; i++ {
		s, c = s.Handle(&ctx, sc)
		assert.IsType(t, &UpdateStatusReportRetryState{}, s)
		assert.False(t, c)

		s, c = s.Handle(&ctx, sc)
		assert.IsType(t, &UpdateStatusReportState{}, s)
		assert.True(t, s.(*UpdateStatusReportState).reportSent)
		assert.False(t, c)
		assert.WithinDuration(t, time.Now(), now.Add(retry), time.Millisecond)
		now = time.Now()
	}

	s, c = s.Handle(&ctx, sc)
	assert.IsType(t, &UpdateStatusReportRetryState{}, s)
	s, c = s.Handle(&ctx, sc)
	assert.IsType(t, s, &ReportErrorState{})
	assert.False(t, c)

	// pretend update was aborted at the backend, but was applied
	// successfully on the device
	usr = NewUpdateStatusReportState(update, client.StatusSuccess)
	sc = &stateTestController{
		reportError: NewFatalError(client.ErrDeploymentAborted),
	}
	s, c = usr.Handle(&ctx, sc)
<<<<<<< HEAD
	assert.IsType(t, &UpdateStatusReportRetryState{}, s)
=======
	assert.IsType(t, &ReportErrorState{}, s)
>>>>>>> a45d2ac5

	// pretend update was aborted at the backend, along with local failure
	usr = NewUpdateStatusReportState(update, client.StatusFailure)
	sc = &stateTestController{
		reportError: NewFatalError(client.ErrDeploymentAborted),
	}
	s, c = usr.Handle(&ctx, sc)
<<<<<<< HEAD
	assert.IsType(t, s, &UpdateStatusReportRetryState{})
=======
	assert.IsType(t, &ReportErrorState{}, s)
>>>>>>> a45d2ac5
}

func TestStateIdle(t *testing.T) {
	i := IdleState{}

	s, c := i.Handle(nil, &stateTestController{
		authorized: false,
<<<<<<< HEAD
	})
	assert.IsType(t, &AuthorizeState{}, s)
	assert.False(t, c)

	s, c = i.Handle(nil, &stateTestController{
		authorized: true,
	})
=======
	})
	assert.IsType(t, &AuthorizeState{}, s)
	assert.False(t, c)

	s, c = i.Handle(nil, &stateTestController{
		authorized: true,
	})
>>>>>>> a45d2ac5
	assert.IsType(t, &CheckWaitState{}, s)
	assert.False(t, c)
}

func TestStateInit(t *testing.T) {
	// create directory for storing deployments logs
	tempDir, _ := ioutil.TempDir("", "logs")
	defer os.RemoveAll(tempDir)
	DeploymentLogger = NewDeploymentLogManager(tempDir)

	i := InitState{}

	var s State
	var c bool

	ms := store.NewMemStore()
	ctx := StateContext{
		store: ms,
	}
	s, c = i.Handle(&ctx, &stateTestController{
		hasUpgrade: false,
	})
	assert.IsType(t, &IdleState{}, s)
	assert.False(t, c)

	// pretend we have state data
	update := client.UpdateResponse{
		ID: "foobar",
	}
	update.Artifact.ArtifactName = "fakeid"

	StoreStateData(ms, StateData{
		Name:       MenderStateReboot,
		UpdateInfo: update,
	})
	// have state data and have correct artifact name
	s, c = i.Handle(&ctx, &stateTestController{
		artifactName: "fakeid",
	})
<<<<<<< HEAD
	assert.IsType(t, &UpdateVerifyState{}, s)
	uvs := s.(*UpdateVerifyState)
=======
	assert.IsType(t, &AfterRebootState{}, s)
	uvs := s.(*AfterRebootState)
>>>>>>> a45d2ac5
	assert.Equal(t, update, uvs.Update())
	assert.False(t, c)

	// error restoring state data
	ms.Disable(true)
	s, c = i.Handle(&ctx, &stateTestController{})
	assert.IsType(t, &UpdateErrorState{}, s)
	assert.False(t, c)
	ms.Disable(false)

	// pretend reading invalid state
	StoreStateData(ms, StateData{
		UpdateInfo: update,
	})
	s, c = i.Handle(&ctx, &stateTestController{})
	assert.IsType(t, &UpdateErrorState{}, s)
	use, _ := s.(*UpdateErrorState)
	assert.Equal(t, update, use.update)
}

func TestStateAuthorize(t *testing.T) {
	a := AuthorizeState{}
	s, c := a.Handle(nil, &stateTestController{})
	assert.IsType(t, &CheckWaitState{}, s)
	assert.False(t, c)

	s, c = a.Handle(nil, &stateTestController{
		authorizeErr: NewTransientError(errors.New("auth fail temp")),
	})
	assert.IsType(t, &AuthorizeWaitState{}, s)
	assert.False(t, c)

	s, c = a.Handle(nil, &stateTestController{
		authorizeErr: NewFatalError(errors.New("auth error")),
	})
	assert.IsType(t, &ErrorState{}, s)
	assert.False(t, c)
}

func TestStateInvetoryUpdate(t *testing.T) {
	ius := inventoryUpdateState
	ctx := new(StateContext)

	s, _ := ius.Handle(ctx, &stateTestController{
		inventoryErr: errors.New("some err"),
	})
	assert.IsType(t, &CheckWaitState{}, s)

	s, _ = ius.Handle(ctx, &stateTestController{})
	assert.IsType(t, &CheckWaitState{}, s)
}

func TestStateAuthorizeWait(t *testing.T) {
	cws := NewAuthorizeWaitState()

	var s State
	var c bool
	ctx := new(StateContext)

	// no update
	var tstart, tend time.Time

	tstart = time.Now()
	s, c = cws.Handle(ctx, &stateTestController{
		retryIntvl: 100 * time.Millisecond,
	})
	tend = time.Now()
	assert.IsType(t, &AuthorizeState{}, s)
	assert.False(t, c)
	assert.WithinDuration(t, tend, tstart, 105*time.Millisecond)

	// asynchronously cancel state operation
	go func() {
		ch := cws.Cancel()
		assert.True(t, ch)
	}()
	// should finish right away
	tstart = time.Now()
	s, c = cws.Handle(ctx, &stateTestController{
		retryIntvl: 100 * time.Millisecond,
	})
	tend = time.Now()
	// canceled state should return itself
	assert.IsType(t, &AuthorizeWaitState{}, s)
	assert.True(t, c)
	assert.WithinDuration(t, tend, tstart, 5*time.Millisecond)
}

func TestUpdateVerifyState(t *testing.T) {

	// create directory for storing deployments logs
	tempDir, _ := ioutil.TempDir("", "logs")
	defer os.RemoveAll(tempDir)
	DeploymentLogger = NewDeploymentLogManager(tempDir)

	// pretend we have state data
	update := client.UpdateResponse{
		ID: "foobar",
	}
	update.Artifact.ArtifactName = "fakeid"

	s := NewUpdateVerifyState(update)
	_, ok := s.(UpdateState)
	assert.True(t, ok)

	uvs := UpdateVerifyState{
		UpdateState: NewUpdateState(MenderStateUpdateVerify, ToNone, update),
	}

	// HasUpgrade() failed
	s, c := uvs.Handle(nil, &stateTestController{
		hasUpgradeErr: NewFatalError(errors.New("upgrade err")),
	})
	assert.IsType(t, &UpdateErrorState{}, s)
	ues := s.(*UpdateErrorState)
	assert.Equal(t, update, ues.update)
	assert.False(t, c)

	// pretend artifact name is different from expected; rollback happened
	s, c = uvs.Handle(nil, &stateTestController{
		hasUpgrade:   true,
		artifactName: "not-fakeid",
	})
<<<<<<< HEAD
	assert.IsType(t, &RollbackState{}, s)
=======
	assert.IsType(t, &UpdateCommitState{}, s)
>>>>>>> a45d2ac5
	assert.False(t, c)

	// Test upgrade available and no artifact-file found
	s, c = uvs.Handle(nil, &stateTestController{
		hasUpgrade: true,
	})
	assert.IsType(t, &UpdateCommitState{}, s)
	assert.False(t, c)

	// artifact name is as expected; update was successful
	s, c = uvs.Handle(nil, &stateTestController{
		hasUpgrade:   true,
		artifactName: "fakeid",
	})
	assert.IsType(t, &UpdateCommitState{}, s)
	assert.False(t, c)

	// we should continue reporting have upgrade flag is not set
	s, _ = uvs.Handle(nil, &stateTestController{
		hasUpgrade:   false,
		artifactName: "fakeid",
	})
<<<<<<< HEAD
	assert.IsType(t, &UpdateErrorState{}, s)
=======
	assert.IsType(t, &RollbackState{}, s)
>>>>>>> a45d2ac5
}

func TestStateUpdateCommit(t *testing.T) {
	// create directory for storing deployments logs
	tempDir, _ := ioutil.TempDir("", "logs")
	defer os.RemoveAll(tempDir)
	DeploymentLogger = NewDeploymentLogManager(tempDir)

	update := client.UpdateResponse{
		ID: "foobar",
	}
	cs := NewUpdateCommitState(update)

	var s State
	var c bool

	ms := store.NewMemStore()
	ctx := StateContext{
		store: ms,
	}
	StoreStateData(ms, StateData{
		UpdateInfo: update,
	})
	// commit without errors
	sc := &stateTestController{}
	s, c = cs.Handle(&ctx, sc)
	assert.IsType(t, &RollbackState{}, s)
	assert.False(t, c)
<<<<<<< HEAD
	usr, _ := s.(*UpdateStatusReportState)
	assert.Equal(t, update, usr.Update())
	assert.Equal(t, client.StatusSuccess, usr.status)
=======
	usr, _ := s.(*RollbackState)
	assert.Equal(t, update, usr.Update())
>>>>>>> a45d2ac5

	s, c = cs.Handle(&ctx, &stateTestController{
		fakeDevice: fakeDevice{
			retCommit: NewFatalError(errors.New("commit fail")),
		},
	})
	assert.IsType(t, s, &RollbackState{})
	assert.False(t, c)
	rs, _ := s.(*RollbackState)
	assert.Equal(t, update, rs.Update())
}

func TestStateUpdateCheckWait(t *testing.T) {
	cws := NewCheckWaitState()
	ctx := new(StateContext)

	// no iventory was sent; we should first send inventory
	var tstart, tend time.Time
	tstart = time.Now()
	s, c := cws.Handle(ctx, &stateTestController{
		pollIntvl: 10 * time.Millisecond,
	})

	tend = time.Now()
	assert.IsType(t, &InventoryUpdateState{}, s)
	assert.False(t, c)
	assert.WithinDuration(t, tend, tstart, 15*time.Millisecond)

	// now we have inventory sent; should send update request
	ctx.lastInventoryUpdate = tend
	ctx.lastUpdateCheck = tend
	tstart = time.Now()
	s, c = cws.Handle(ctx, &stateTestController{
		pollIntvl: 10 * time.Millisecond,
	})
	tend = time.Now()
	assert.IsType(t, &UpdateCheckState{}, s)
	assert.False(t, c)
	assert.WithinDuration(t, tend, tstart, 15*time.Millisecond)

	// asynchronously cancel state operation
	go func() {
		ch := cws.Cancel()
		assert.True(t, ch)
	}()
	// should finish right away
	tstart = time.Now()
	s, c = cws.Handle(ctx, &stateTestController{
		pollIntvl: 100 * time.Millisecond,
	})
	tend = time.Now()
	// canceled state should return itself
	assert.IsType(t, &CheckWaitState{}, s)
	assert.True(t, c)
	assert.WithinDuration(t, tend, tstart, 5*time.Millisecond)
}

func TestStateUpdateCheck(t *testing.T) {
	cs := UpdateCheckState{}
	ctx := new(StateContext)

	var s State
	var c bool

	// no update
	s, c = cs.Handle(ctx, &stateTestController{})
	assert.IsType(t, &CheckWaitState{}, s)
	assert.False(t, c)

	// pretend update check failed
	s, c = cs.Handle(ctx, &stateTestController{
		updateRespErr: NewTransientError(errors.New("check failed")),
	})
	assert.IsType(t, &ErrorState{}, s)
	assert.False(t, c)

	// pretend we have an update
	update := &client.UpdateResponse{}

	s, c = cs.Handle(ctx, &stateTestController{
		updateResp: update,
	})
	assert.IsType(t, &UpdateFetchState{}, s)
	assert.False(t, c)
	ufs, _ := s.(*UpdateFetchState)
	assert.Equal(t, *update, ufs.Update())
}

func TestUpdateCheckSameImage(t *testing.T) {
	cs := UpdateCheckState{}
	ctx := new(StateContext)

	var s State
	var c bool

	// pretend we have an update
	update := &client.UpdateResponse{
		ID: "my-id",
	}

	s, c = cs.Handle(ctx, &stateTestController{
		updateResp:    update,
		updateRespErr: NewTransientError(os.ErrExist),
	})
	assert.IsType(t, &UpdateStatusReportState{}, s)
	assert.False(t, c)
	urs, _ := s.(*UpdateStatusReportState)
	assert.Equal(t, *update, urs.Update())
	assert.Equal(t, client.StatusAlreadyInstalled, urs.status)
}

func TestStateUpdateFetch(t *testing.T) {
	// create directory for storing deployments logs
	tempDir, _ := ioutil.TempDir("", "logs")
	defer os.RemoveAll(tempDir)
	DeploymentLogger = NewDeploymentLogManager(tempDir)

	// pretend we have an update
	update := client.UpdateResponse{
		ID: "foobar",
	}
	cs := NewUpdateFetchState(update)

	ms := store.NewMemStore()
	ctx := StateContext{
		store: ms,
	}

	// can not store state data
	ms.ReadOnly(true)
	s, c := cs.Handle(&ctx, &stateTestController{})
	assert.IsType(t, &UpdateStatusReportState{}, s)
	assert.False(t, c)
	ms.ReadOnly(false)

	data := "test"
	stream := ioutil.NopCloser(bytes.NewBufferString(data))

	sc := &stateTestController{
		updater: fakeUpdater{
			fetchUpdateReturnReadCloser: stream,
			fetchUpdateReturnSize:       int64(len(data)),
		},
	}
	s, c = cs.Handle(&ctx, sc)
	assert.IsType(t, &UpdateStoreState{}, s)
	assert.False(t, c)
	assert.Equal(t, client.StatusDownloading, sc.reportStatus)
	assert.Equal(t, update, sc.reportUpdate)

	ud, err := LoadStateData(ms)
	assert.NoError(t, err)
	assert.Equal(t, StateData{
		Version:    stateDataVersion,
		UpdateInfo: update,
		Name:       MenderStateUpdateFetch,
	}, ud)

	uis, _ := s.(*UpdateStoreState)
	assert.Equal(t, stream, uis.imagein)
	assert.Equal(t, int64(len(data)), uis.size)

	ms.ReadOnly(true)
	// pretend writing update state data fails
	sc = &stateTestController{}
	s, c = uis.Handle(&ctx, sc)
	assert.IsType(t, &UpdateStatusReportState{}, s)
	ms.ReadOnly(false)

	// pretend update was aborted
	sc = &stateTestController{
		reportError: NewFatalError(client.ErrDeploymentAborted),
	}
	s, c = uis.Handle(&ctx, sc)
	assert.IsType(t, &UpdateStatusReportState{}, s)
}

func TestRetryIntervalCalculation(t *testing.T) {
	// Test with one minute maximum interval.
	intvl, err := getFetchStoreRetry(0, 1*time.Minute)
	assert.NoError(t, err)
	assert.Equal(t, intvl, 1*time.Minute)

	intvl, err = getFetchStoreRetry(1, 1*time.Minute)
	assert.NoError(t, err)
	assert.Equal(t, intvl, 1*time.Minute)

	intvl, err = getFetchStoreRetry(2, 1*time.Minute)
	assert.NoError(t, err)
	assert.Equal(t, intvl, 1*time.Minute)

	intvl, err = getFetchStoreRetry(3, 1*time.Minute)
	assert.Error(t, err)

	intvl, err = getFetchStoreRetry(7, 1*time.Minute)
	assert.Error(t, err)

	// Test with two minute maximum interval.
	intvl, err = getFetchStoreRetry(5, 2*time.Minute)
	assert.NoError(t, err)
	assert.Equal(t, intvl, 2*time.Minute)

	intvl, err = getFetchStoreRetry(6, 2*time.Minute)
	assert.Error(t, err)

	// Test with 10 minute maximum interval.
	intvl, err = getFetchStoreRetry(11, 10*time.Minute)
	assert.NoError(t, err)
	assert.Equal(t, intvl, 8*time.Minute)

	intvl, err = getFetchStoreRetry(12, 10*time.Minute)
	assert.NoError(t, err)
	assert.Equal(t, intvl, 10*time.Minute)

	intvl, err = getFetchStoreRetry(14, 10*time.Minute)
	assert.NoError(t, err)
	assert.Equal(t, intvl, 10*time.Minute)

	intvl, err = getFetchStoreRetry(15, 10*time.Minute)
	assert.Error(t, err)

	// Test with one second maximum interval.
	intvl, err = getFetchStoreRetry(0, 1*time.Second)
	assert.NoError(t, err)
	assert.Equal(t, intvl, 1*time.Minute)

	intvl, err = getFetchStoreRetry(1, 1*time.Second)
	assert.NoError(t, err)
	assert.Equal(t, intvl, 1*time.Minute)

	intvl, err = getFetchStoreRetry(2, 1*time.Second)
	assert.NoError(t, err)
	assert.Equal(t, intvl, 1*time.Minute)

	intvl, err = getFetchStoreRetry(3, 1*time.Second)
	assert.Error(t, err)
}

func TestStateUpdateFetchRetry(t *testing.T) {
	// pretend we have an update
	update := client.UpdateResponse{
		ID: "foobar",
	}
	cs := NewUpdateFetchState(update)
	ms := store.NewMemStore()
	ctx := StateContext{
		store: ms,
	}
	stc := stateTestController{
		updater: fakeUpdater{
			fetchUpdateReturnError: NewTransientError(errors.New("fetch failed")),
		},
		pollIntvl: 5 * time.Minute,
	}

	// pretend update check failed
	s, c := cs.Handle(&ctx, &stc)
	assert.IsType(t, &FetchStoreRetryState{}, s)
	assert.False(t, c)

	// Test for the twelve expected attempts:
	// (1m*3) + (2m*3) + (4m*3) + (5m*3)
	for i := 0; i < 12; i++ {
		s.(*FetchStoreRetryState).WaitState = &waitStateTest{}

		s, c = s.Handle(&ctx, &stc)
		assert.IsType(t, &UpdateFetchState{}, s)
		assert.False(t, c)

		s, c = s.Handle(&ctx, &stc)
		assert.IsType(t, &FetchStoreRetryState{}, s)
		assert.False(t, c)
	}

	// Final attempt should fail completely.
	s.(*FetchStoreRetryState).WaitState = &waitStateTest{baseState{
		id: MenderStateCheckWait,
	}}

	s, c = s.Handle(&ctx, &stc)
	assert.IsType(t, &UpdateStatusReportState{}, s)
	assert.False(t, c)
}

func TestStateUpdateStore(t *testing.T) {
	// create directory for storing deployments logs
	tempDir, _ := ioutil.TempDir("", "logs")
	defer os.RemoveAll(tempDir)
	DeploymentLogger = NewDeploymentLogManager(tempDir)

	data := "test"
	stream := ioutil.NopCloser(bytes.NewBufferString(data))

	update := client.UpdateResponse{
		ID: "foo",
	}
	uis := NewUpdateStoreState(stream, int64(len(data)), update)

	ms := store.NewMemStore()
	ctx := StateContext{
		store: ms,
	}

	ms.ReadOnly(true)
	// pretend writing update state data fails
	sc := &stateTestController{}
	s, c := uis.Handle(&ctx, sc)
	assert.IsType(t, &UpdateStatusReportState{}, s)
	ms.ReadOnly(false)

	sc = &stateTestController{}
	s, c = uis.Handle(&ctx, sc)
	assert.IsType(t, &UpdateInstallState{}, s)
	assert.False(t, c)
	assert.Equal(t, client.StatusDownloading, sc.reportStatus)

	ud, err := LoadStateData(ms)
	assert.NoError(t, err)
	assert.Equal(t, StateData{
		Version:    stateDataVersion,
		UpdateInfo: update,
		Name:       MenderStateUpdateStore,
	}, ud)

	// pretend update was aborted
	sc = &stateTestController{
		reportError: NewFatalError(client.ErrDeploymentAborted),
	}
	s, c = uis.Handle(&ctx, sc)
	assert.IsType(t, &UpdateStatusReportState{}, s)
}

func TestStateUpdateInstallRetry(t *testing.T) {
	// create directory for storing deployments logs
	tempDir, _ := ioutil.TempDir("", "logs")
	defer os.RemoveAll(tempDir)
	DeploymentLogger = NewDeploymentLogManager(tempDir)

	update := client.UpdateResponse{
		ID: "foo",
	}
	data := "test"
	stream := ioutil.NopCloser(bytes.NewBufferString(data))
	uis := NewUpdateStoreState(stream, int64(len(data)), update)
	ms := store.NewMemStore()
	ctx := StateContext{
		store: ms,
	}
	stc := stateTestController{
		fakeDevice: fakeDevice{
			retInstallUpdate: NewFatalError(errors.New("install failed")),
		},
		pollIntvl: 5 * time.Minute,
	}

	// pretend update check failed
	s, c := uis.Handle(&ctx, &stc)
	assert.IsType(t, &FetchStoreRetryState{}, s)
	assert.False(t, c)

	// Test for the twelve expected attempts:
	// (1m*3) + (2m*3) + (4m*3) + (5m*3)
	for i := 0; i < 12; i++ {
		s.(*FetchStoreRetryState).WaitState = &waitStateTest{baseState{
			id: MenderStateCheckWait,
		}}

		s, c = s.Handle(&ctx, &stc)
		assert.IsType(t, &UpdateFetchState{}, s)
		assert.False(t, c)

		s, c = s.Handle(&ctx, &stc)
		assert.IsType(t, &UpdateStoreState{}, s)
		assert.False(t, c)

		// Reset data stream to something that can be closed.
		stream = ioutil.NopCloser(bytes.NewBufferString(data))
		s.(*UpdateStoreState).imagein = stream

		s, c = s.Handle(&ctx, &stc)
		assert.IsType(t, &FetchStoreRetryState{}, s)
		assert.False(t, c)
	}

	// Final attempt should fail completely.
	s.(*FetchStoreRetryState).WaitState = &waitStateTest{baseState{
		id: MenderStateCheckWait,
	}}

	s, c = s.Handle(&ctx, &stc)
	assert.IsType(t, &UpdateStatusReportState{}, s)
	assert.False(t, c)
}

func TestStateReboot(t *testing.T) {
	update := client.UpdateResponse{
		ID: "foo",
	}
	rs := NewRebootState(update)

	// create directory for storing deployments logs
	tempDir, _ := ioutil.TempDir("", "logs")
	defer os.RemoveAll(tempDir)
	DeploymentLogger = NewDeploymentLogManager(tempDir)

	ms := store.NewMemStore()
	ctx := StateContext{
		store: ms,
	}
	s, c := rs.Handle(&ctx, &stateTestController{
		fakeDevice: fakeDevice{
			retReboot: NewFatalError(errors.New("reboot failed")),
		}})
	assert.IsType(t, &RollbackState{}, s)
	assert.False(t, c)

	sc := &stateTestController{}
	s, c = rs.Handle(&ctx, sc)
	assert.IsType(t, &FinalState{}, s)
	assert.False(t, c)
	assert.Equal(t, client.StatusRebooting, sc.reportStatus)
	ud, err := LoadStateData(ms)
	assert.NoError(t, err)
	assert.Equal(t, StateData{
		Version:    stateDataVersion,
		UpdateInfo: update,
		Name:       MenderStateReboot,
	}, ud)

	ms.ReadOnly(true)
	// reboot will be performed regardless of failures to write update state data
	s, c = rs.Handle(&ctx, sc)
	assert.IsType(t, &FinalState{}, s)
	assert.False(t, c)

	// pretend update was aborted
	sc = &stateTestController{
		reportError: NewFatalError(client.ErrDeploymentAborted),
	}
	s, c = rs.Handle(&ctx, sc)
	assert.IsType(t, &RollbackState{}, s)
}

func TestStateRollback(t *testing.T) {
	update := client.UpdateResponse{
		ID: "foo",
	}
<<<<<<< HEAD
	rs := NewRollbackState(update, true)
=======
	rs := NewRollbackState(update, true, false)
>>>>>>> a45d2ac5

	// create directory for storing deployments logs
	tempDir, _ := ioutil.TempDir("", "logs")
	defer os.RemoveAll(tempDir)
	DeploymentLogger = NewDeploymentLogManager(tempDir)

	s, c := rs.Handle(nil, &stateTestController{
		fakeDevice: fakeDevice{
			retRollback: NewFatalError(errors.New("rollback failed")),
		}})
	assert.IsType(t, &ErrorState{}, s)
	assert.False(t, c)

	s, c = rs.Handle(nil, &stateTestController{})
<<<<<<< HEAD
	assert.IsType(t, &RollbackRebootState{}, s)
=======
	assert.IsType(t, &UpdateErrorState{}, s)
>>>>>>> a45d2ac5
	assert.False(t, c)
}

func TestStateFinal(t *testing.T) {
	rs := FinalState{}

	assert.Panics(t, func() {
		rs.Handle(nil, &stateTestController{})
	}, "final state Handle() should panic")
}

func TestStateData(t *testing.T) {
	ms := store.NewMemStore()
	sd := StateData{
		Version: stateDataVersion,
		Name:    MenderStateInit,
		UpdateInfo: client.UpdateResponse{
			ID: "foobar",
		},
	}
	err := StoreStateData(ms, sd)
	assert.NoError(t, err)
	rsd, err := LoadStateData(ms)
	assert.NoError(t, err)
	assert.Equal(t, sd, rsd)

	// test if data marshalling works fine
	data, err := ms.ReadAll(stateDataKey)
	assert.NoError(t, err)
	assert.Contains(t, string(data), `"Name":"init"`)

	sd.Version = 999
	err = StoreStateData(ms, sd)
	assert.NoError(t, err)
	rsd, err = LoadStateData(ms)
	assert.Error(t, err)
	assert.Equal(t, StateData{}, rsd)
	assert.Equal(t, sd.Version, 999)

	ms.Remove(stateDataKey)
	_, err = LoadStateData(ms)
	assert.Error(t, err)
	assert.True(t, os.IsNotExist(err))
}

func TestStateReportError(t *testing.T) {
	update := client.UpdateResponse{
		ID: "foobar",
	}

	ms := store.NewMemStore()
	ctx := &StateContext{
		store: ms,
	}
	sc := &stateTestController{}

	// update succeeded, but we failed to report the status to the server,
	// rollback happens next
	res := NewReportErrorState(update, client.StatusSuccess)
	s, c := res.Handle(ctx, sc)
	assert.IsType(t, &RollbackState{}, s)
	assert.False(t, c)

	// store some state data, failing to report status with a failed update
	// will just clean that up and
	StoreStateData(ms, StateData{
		Name:       MenderStateReportStatusError,
		UpdateInfo: update,
	})
	// update failed and we failed to report that status to the server,
	// state data should be removed and we should go back to init
	res = NewReportErrorState(update, client.StatusFailure)
	s, c = res.Handle(ctx, sc)
	assert.IsType(t, &IdleState{}, s)
	assert.False(t, c)

	_, err := LoadStateData(ms)
	assert.Equal(t, err, os.ErrNotExist)

	// store some state data, failing to report status with an update that
	// is already installed will also clean it up
	StoreStateData(ms, StateData{
		Name:       MenderStateReportStatusError,
		UpdateInfo: update,
	})
	// update is already installed and we failed to report that status to
	// the server, state data should be removed and we should go back to
	// init
	res = NewReportErrorState(update, client.StatusAlreadyInstalled)
	s, c = res.Handle(ctx, sc)
	assert.IsType(t, &IdleState{}, s)
	assert.False(t, c)

	_, err = LoadStateData(ms)
	assert.Equal(t, err, os.ErrNotExist)
}

func TestMaxSendingAttempts(t *testing.T) {
	assert.Equal(t, minReportSendRetries,
		maxSendingAttempts(time.Second, 0*time.Second, minReportSendRetries))
	assert.Equal(t, minReportSendRetries,
		maxSendingAttempts(time.Second, time.Minute, minReportSendRetries))
	assert.Equal(t, 10, maxSendingAttempts(5*time.Second, time.Second, 3))
	assert.Equal(t, minReportSendRetries,
		maxSendingAttempts(time.Second, time.Second, minReportSendRetries))
}<|MERGE_RESOLUTION|>--- conflicted
+++ resolved
@@ -120,13 +120,10 @@
 	return s.inventoryErr
 }
 
-<<<<<<< HEAD
-=======
 func (s *stateTestController) CheckScriptsCompatibility() error {
 	return nil
 }
 
->>>>>>> a45d2ac5
 type waitStateTest struct {
 	baseState
 }
@@ -369,11 +366,7 @@
 		reportError: NewFatalError(client.ErrDeploymentAborted),
 	}
 	s, c = usr.Handle(&ctx, sc)
-<<<<<<< HEAD
-	assert.IsType(t, &UpdateStatusReportRetryState{}, s)
-=======
 	assert.IsType(t, &ReportErrorState{}, s)
->>>>>>> a45d2ac5
 
 	// pretend update was aborted at the backend, along with local failure
 	usr = NewUpdateStatusReportState(update, client.StatusFailure)
@@ -381,11 +374,7 @@
 		reportError: NewFatalError(client.ErrDeploymentAborted),
 	}
 	s, c = usr.Handle(&ctx, sc)
-<<<<<<< HEAD
-	assert.IsType(t, s, &UpdateStatusReportRetryState{})
-=======
 	assert.IsType(t, &ReportErrorState{}, s)
->>>>>>> a45d2ac5
 }
 
 func TestStateIdle(t *testing.T) {
@@ -393,7 +382,6 @@
 
 	s, c := i.Handle(nil, &stateTestController{
 		authorized: false,
-<<<<<<< HEAD
 	})
 	assert.IsType(t, &AuthorizeState{}, s)
 	assert.False(t, c)
@@ -401,15 +389,6 @@
 	s, c = i.Handle(nil, &stateTestController{
 		authorized: true,
 	})
-=======
-	})
-	assert.IsType(t, &AuthorizeState{}, s)
-	assert.False(t, c)
-
-	s, c = i.Handle(nil, &stateTestController{
-		authorized: true,
-	})
->>>>>>> a45d2ac5
 	assert.IsType(t, &CheckWaitState{}, s)
 	assert.False(t, c)
 }
@@ -449,13 +428,8 @@
 	s, c = i.Handle(&ctx, &stateTestController{
 		artifactName: "fakeid",
 	})
-<<<<<<< HEAD
-	assert.IsType(t, &UpdateVerifyState{}, s)
-	uvs := s.(*UpdateVerifyState)
-=======
 	assert.IsType(t, &AfterRebootState{}, s)
 	uvs := s.(*AfterRebootState)
->>>>>>> a45d2ac5
 	assert.Equal(t, update, uvs.Update())
 	assert.False(t, c)
 
@@ -579,11 +553,7 @@
 		hasUpgrade:   true,
 		artifactName: "not-fakeid",
 	})
-<<<<<<< HEAD
-	assert.IsType(t, &RollbackState{}, s)
-=======
 	assert.IsType(t, &UpdateCommitState{}, s)
->>>>>>> a45d2ac5
 	assert.False(t, c)
 
 	// Test upgrade available and no artifact-file found
@@ -606,11 +576,7 @@
 		hasUpgrade:   false,
 		artifactName: "fakeid",
 	})
-<<<<<<< HEAD
-	assert.IsType(t, &UpdateErrorState{}, s)
-=======
 	assert.IsType(t, &RollbackState{}, s)
->>>>>>> a45d2ac5
 }
 
 func TestStateUpdateCommit(t *testing.T) {
@@ -639,14 +605,8 @@
 	s, c = cs.Handle(&ctx, sc)
 	assert.IsType(t, &RollbackState{}, s)
 	assert.False(t, c)
-<<<<<<< HEAD
-	usr, _ := s.(*UpdateStatusReportState)
-	assert.Equal(t, update, usr.Update())
-	assert.Equal(t, client.StatusSuccess, usr.status)
-=======
 	usr, _ := s.(*RollbackState)
 	assert.Equal(t, update, usr.Update())
->>>>>>> a45d2ac5
 
 	s, c = cs.Handle(&ctx, &stateTestController{
 		fakeDevice: fakeDevice{
@@ -732,7 +692,7 @@
 	assert.IsType(t, &UpdateFetchState{}, s)
 	assert.False(t, c)
 	ufs, _ := s.(*UpdateFetchState)
-	assert.Equal(t, *update, ufs.Update())
+	assert.Equal(t, *update, ufs.update)
 }
 
 func TestUpdateCheckSameImage(t *testing.T) {
@@ -1094,11 +1054,7 @@
 	update := client.UpdateResponse{
 		ID: "foo",
 	}
-<<<<<<< HEAD
-	rs := NewRollbackState(update, true)
-=======
 	rs := NewRollbackState(update, true, false)
->>>>>>> a45d2ac5
 
 	// create directory for storing deployments logs
 	tempDir, _ := ioutil.TempDir("", "logs")
@@ -1113,11 +1069,7 @@
 	assert.False(t, c)
 
 	s, c = rs.Handle(nil, &stateTestController{})
-<<<<<<< HEAD
-	assert.IsType(t, &RollbackRebootState{}, s)
-=======
 	assert.IsType(t, &UpdateErrorState{}, s)
->>>>>>> a45d2ac5
 	assert.False(t, c)
 }
 
